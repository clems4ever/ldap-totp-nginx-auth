# ========================================
# ===== Build image for the frontend =====
# ========================================
FROM node:12-alpine AS builder-frontend

WORKDIR /node/src/app
COPY web .

# Install the dependencies and build
RUN yarn install --frozen-lockfile && INLINE_RUNTIME_CHUNK=false yarn build

# =======================================
# ===== Build image for the backend =====
# =======================================
FROM golang:1.14.2-alpine AS builder-backend

ARG BUILD_TAG
ARG BUILD_COMMIT

# gcc and musl-dev are required for building go-sqlite3
RUN apk --no-cache add gcc musl-dev

WORKDIR /go/src/app

COPY go.mod go.sum ./
COPY --from=builder-frontend /node/src/app/build public_html

RUN go mod download

COPY cmd cmd
COPY internal internal

# Prepare static files to be embedded in Go binary
RUN go get -u aletheia.icu/broccoli && \
cd internal/server && \
go generate .

# Set the build version and time
RUN echo "Write tag ${BUILD_TAG} and commit ${BUILD_COMMIT} in binary." && \
    sed -i "s/__BUILD_TAG__/${BUILD_TAG}/" cmd/authelia/constants.go && \
    sed -i "s/__BUILD_COMMIT__/${BUILD_COMMIT}/" cmd/authelia/constants.go

# CGO_ENABLED=1 is mandatory for building go-sqlite3
RUN cd cmd/authelia && \
GOOS=linux GOARCH=amd64 CGO_ENABLED=1 go build -tags netgo -ldflags '-w -linkmode external -extldflags -static' -trimpath -o authelia

<<<<<<< HEAD
=======
# ========================================
# ===== Build image for the frontend =====
# ========================================
FROM node:14-alpine AS builder-frontend

WORKDIR /node/src/app
COPY web .

# Install the dependencies and build
RUN yarn install --frozen-lockfile && INLINE_RUNTIME_CHUNK=false yarn build

>>>>>>> ff2df8b0
# ===================================
# ===== Authelia official image =====
# ===================================
FROM alpine:3.11.6

RUN apk --no-cache add ca-certificates tzdata

WORKDIR /usr/app

COPY --from=builder-backend /go/src/app/cmd/authelia/authelia ./

EXPOSE 9091

VOLUME /etc/authelia
VOLUME /var/lib/authelia

ENV PATH="/usr/app:${PATH}"

CMD ["./authelia", "--config", "/etc/authelia/configuration.yml"]<|MERGE_RESOLUTION|>--- conflicted
+++ resolved
@@ -1,7 +1,7 @@
 # ========================================
 # ===== Build image for the frontend =====
 # ========================================
-FROM node:12-alpine AS builder-frontend
+FROM node:14-alpine AS builder-frontend
 
 WORKDIR /node/src/app
 COPY web .
@@ -44,20 +44,6 @@
 RUN cd cmd/authelia && \
 GOOS=linux GOARCH=amd64 CGO_ENABLED=1 go build -tags netgo -ldflags '-w -linkmode external -extldflags -static' -trimpath -o authelia
 
-<<<<<<< HEAD
-=======
-# ========================================
-# ===== Build image for the frontend =====
-# ========================================
-FROM node:14-alpine AS builder-frontend
-
-WORKDIR /node/src/app
-COPY web .
-
-# Install the dependencies and build
-RUN yarn install --frozen-lockfile && INLINE_RUNTIME_CHUNK=false yarn build
-
->>>>>>> ff2df8b0
 # ===================================
 # ===== Authelia official image =====
 # ===================================
