FROM golang:1.13-alpine

<<<<<<< HEAD
#TODO(nightah): Remove when turning off Travis
ARG TRAVIS
RUN if [ "$TRAVIS" == "true" ]; then apk --no-cache add gcc musl-dev; fi #TODO(nightah): Remove when turning off Travis

=======
>>>>>>> da222275
ARG USER_ID
ARG GROUP_ID

RUN addgroup --gid ${GROUP_ID} dev && \
    adduser --uid ${USER_ID} -G dev -D dev

RUN mkdir -p /etc/authelia && chown dev:dev /etc/authelia
RUN mkdir -p /var/lib/authelia && chown dev:dev /var/lib/authelia

USER dev

VOLUME /etc/authelia
VOLUME /var/lib/authelia

EXPOSE 9091<|MERGE_RESOLUTION|>--- conflicted
+++ resolved
@@ -1,12 +1,5 @@
 FROM golang:1.13-alpine
 
-<<<<<<< HEAD
-#TODO(nightah): Remove when turning off Travis
-ARG TRAVIS
-RUN if [ "$TRAVIS" == "true" ]; then apk --no-cache add gcc musl-dev; fi #TODO(nightah): Remove when turning off Travis
-
-=======
->>>>>>> da222275
 ARG USER_ID
 ARG GROUP_ID
 
