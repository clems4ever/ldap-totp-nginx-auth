--- conflicted
+++ resolved
@@ -7,7 +7,6 @@
 ---
 
 # SMTP
-
 **Authelia** can send emails to users through an SMTP server.
 It can be configured as described below.
 
@@ -69,47 +68,36 @@
 ```
 
 ## Configuration options
-
 Most configuration options are self-explanatory, however here is an explanation of the ones that may not
 be as obvious.
 
 ### host
-<<<<<<< HEAD
+If utilising an IPv6 literal address it must be enclosed by square brackets and quoted:
 
-If utilising an IPv6 literal address it must enclosed by square brackets and quoted:
-=======
-If utilising an IPv6 literal address it must be enclosed by square brackets and quoted:
->>>>>>> 49ae9b0a
 ```yaml
 host: "[fd00:1111:2222:3333::1]"
 ```
 
 ### identifier
-
 The name to send to the SMTP server as the identifier with the HELO/EHLO command. Some SMTP providers like Google Mail
 reject the message if it's localhost.
 
 ### subject
-
 This is the subject Authelia will use in the email, it has a single placeholder at present `{title}` which should
 be included in all emails as it is the internal descriptor for the contents of the email.
 
 ### disable_require_tls
-
 For security reasons the default settings for Authelia require the SMTP connection is encrypted by TLS. See [security] for
 more information. This option disables this measure (not recommended).
 
 ### disable_html_emails
-
 This option forces Authelia to only send plain text email via the notifier. This is the default for the file based 
 notifier, but some users may wish to use plain text for security reasons.
 
 ### TLS (section)
-
 The key `tls` is a map of options for tuning TLS options. You can see how to configure the tls section [here](../index.md#tls-configuration).
 
 ## Using Gmail
-
 You need to generate an app password in order to use Gmail SMTP servers. The process is
 described [here](https://support.google.com/accounts/answer/185833?hl=en)
 
@@ -125,7 +113,6 @@
 ```
 
 ## Loading a password from a secret instead of inside the configuration
-
 Password can also be defined using a [secret](../secrets.md).
 
 [security]: ../../security/measures.md#notifier-security-measures-smtp