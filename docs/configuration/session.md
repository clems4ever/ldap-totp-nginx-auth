---
layout: default
title: Session
parent: Configuration
nav_order: 8
---

# Session

**Authelia** relies on session cookies to authenticate users. When the user visits
a website of the protected domain `example.com` for the first time, Authelia detects
that there is no cookie for that user. Consequently, Authelia redirects the user
to the login portal through which the user should authenticate to get a cookie which
is valid for `*.example.com`, meaning all websites of the domain.
At the next request, Authelia receives the cookie associated to the authenticated user
and can then order the reverse proxy to let the request pass through to the application.

## Configuration

```yaml
session:
  name: authelia_session
  secret: unsecure_session_secret
  expiration: 1h
  inactivity: 5m
  remember_me_duration:  1M
  domain: example.com
  redis:
    host: 127.0.0.1
    port: 6379
<<<<<<< HEAD
    password: authelia
    database_index: 0
=======
    ## Use a unix socket instead
    # host: /var/run/redis/redis.sock

    ## Optional username to be used with authentication.
    username: authelia

    ## Password can also be set using a secret: https://docs.authelia.com/configuration/secrets.html
    password: authelia

    ## This is the Redis DB Index https://redis.io/commands/select (sometimes referred to as database number, DB, etc).
    database_index: 0

    ## The maximum number of concurrent active connections to Redis.
    maximum_active_connections: 8

    ## The target number of idle connections to have open ready for work. Useful when opening connections is slow.
    minimum_idle_connections: 0

    ## The Redis TLS configuration. If defined will require a TLS connection to the Redis instance(s).
    tls:
      ## Server Name for certificate validation (in case you are using the IP or non-FQDN in the host option).
      server_name: myredis.example.com

      ## Skip verifying the server certificate (to allow a self-signed certificate).
      ## In preference to setting this we strongly recommend you add the public portion of the certificate to the
      ## certificates directory which is defined by the `certificates_directory` option at the top of the config.
      skip_verify: false

      ## Minimum TLS version for the connection.
      minimum_version: TLS1.2

    ## The Redis HA configuration options.
    ## This provides specific options to Redis Sentinel, sentinel_name must be defined (Master Name).
    high_availability:
      ## Sentinel Name / Master Name
      sentinel_name: mysentinel

      ## Specific password for Redis Sentinel. The node username and password is configured above.
      sentinel_password: sentinel_specific_pass

      ## The additional nodes to pre-seed the redis provider with (for sentinel).
      ## If the host in the above section is defined, it will be combined with this list to connect to sentinel.
      ## For high availability to be used you must have either defined; the host above or at least one node below.
      nodes:
        - host: sentinel-node1
          port: 6379
        - host: sentinel-node2
          port: 6379

      ## Choose the host with the lowest latency.
      route_by_latency: false

      ## Choose the host randomly.
      route_randomly: false
>>>>>>> 4f5bda76
```

## Options

### name

The name of the session cookie. By default this is set to authelia_session. It's mostly useful to change this if you are
doing development or running multiple instances of Authelia.

### secret

The secret key used to encrypt session data in Redis. It's recommended this is set using a [secret](./secrets.md).

### expiration

The time in [duration notation format](index.md#duration-notation-format) before the cookie expires and the session is 
destroyed. This is overriden by remember_me_duration when the remember me box is checked.

### inactivity

The time in [duration notation format](index.md#duration-notation-format) the user can be inactive for until the session
is destroyed. Useful if you want long session timers but don't want unused devices to be vulnerable.

### remember_me_duration

The time in [duration notation format](index.md#duration-notation-format) the cookie expires and the session is 
destroyed when the remember me box is checked.

### domain

The domain the cookie is assigned to protect. This must be the same as the domain Authelia is served on or the root
of the domain. For example if listening on auth.example.com the cookie should be auth.example.com or example.com.

### redis

This is a session provider. By default Authelia uses an in-memory provider. Not configuring redis leaves Authelia 
[stateful](../features/statelessness.md). It's important in highly available scenarios to configure this option and
we highly recommend it in production environments. It requires you setup redis as well.

#### host

The redis host or unix socket path. If utilising an IPv6 literal address it must be enclosed by square brackets and quoted:
```yaml
host: "[fd00:1111:2222:3333::1]"
```

#### port

The port redis is listening on.

#### password

The password for redis authentication.

#### database_index

The index number of the redis database, the same value as specified with the redis SELECT command.

## Security

Configuration of this section has an impact on security. You should read notes in
[security measures](../security/measures.md#session-security) for more information.

## Loading a password from a secret instead of inside the configuration

Password can also be defined using a [secret](../secrets.md).

## Redis Sentinel

When using Redis Sentinel, the host specified in the main redis section is added (it will be the first node) to the 
nodes in the high availability section. This however is optional.<|MERGE_RESOLUTION|>--- conflicted
+++ resolved
@@ -28,65 +28,25 @@
   redis:
     host: 127.0.0.1
     port: 6379
-<<<<<<< HEAD
+    username: authelia
     password: authelia
     database_index: 0
-=======
-    ## Use a unix socket instead
-    # host: /var/run/redis/redis.sock
-
-    ## Optional username to be used with authentication.
-    username: authelia
-
-    ## Password can also be set using a secret: https://docs.authelia.com/configuration/secrets.html
-    password: authelia
-
-    ## This is the Redis DB Index https://redis.io/commands/select (sometimes referred to as database number, DB, etc).
-    database_index: 0
-
-    ## The maximum number of concurrent active connections to Redis.
     maximum_active_connections: 8
-
-    ## The target number of idle connections to have open ready for work. Useful when opening connections is slow.
     minimum_idle_connections: 0
-
-    ## The Redis TLS configuration. If defined will require a TLS connection to the Redis instance(s).
     tls:
-      ## Server Name for certificate validation (in case you are using the IP or non-FQDN in the host option).
       server_name: myredis.example.com
-
-      ## Skip verifying the server certificate (to allow a self-signed certificate).
-      ## In preference to setting this we strongly recommend you add the public portion of the certificate to the
-      ## certificates directory which is defined by the `certificates_directory` option at the top of the config.
       skip_verify: false
-
-      ## Minimum TLS version for the connection.
       minimum_version: TLS1.2
-
-    ## The Redis HA configuration options.
-    ## This provides specific options to Redis Sentinel, sentinel_name must be defined (Master Name).
     high_availability:
-      ## Sentinel Name / Master Name
       sentinel_name: mysentinel
-
-      ## Specific password for Redis Sentinel. The node username and password is configured above.
       sentinel_password: sentinel_specific_pass
-
-      ## The additional nodes to pre-seed the redis provider with (for sentinel).
-      ## If the host in the above section is defined, it will be combined with this list to connect to sentinel.
-      ## For high availability to be used you must have either defined; the host above or at least one node below.
       nodes:
         - host: sentinel-node1
-          port: 6379
+          port: 26379
         - host: sentinel-node2
-          port: 6379
-
-      ## Choose the host with the lowest latency.
+          port: 26379
       route_by_latency: false
-
-      ## Choose the host randomly.
       route_randomly: false
->>>>>>> 4f5bda76
 ```
 
 ## Options
