--- conflicted
+++ resolved
@@ -16,34 +16,23 @@
 
 	// we need to bind all env variables as long as https://github.com/spf13/viper/issues/761
 	// is not resolved.
-<<<<<<< HEAD
-	_ = viper.BindEnv("authelia.jwt_secret")
-	_ = viper.BindEnv("authelia.duo_api.secret_key")
-	_ = viper.BindEnv("authelia.session.secret")
-	_ = viper.BindEnv("authelia.authentication_backend.ldap.password")
-	_ = viper.BindEnv("authelia.notifier.smtp.password")
-	_ = viper.BindEnv("authelia.session.redis.password")
-	_ = viper.BindEnv("authelia.storage.mysql.password")
-	_ = viper.BindEnv("authelia.storage.postgres.password")
+	viper.BindEnv("authelia.jwt_secret")                                //nolint:errcheck // TODO: Legacy code, consider refactoring time permitting.
+	viper.BindEnv("authelia.duo_api.secret_key")                        //nolint:errcheck // TODO: Legacy code, consider refactoring time permitting.
+	viper.BindEnv("authelia.session.secret")                            //nolint:errcheck // TODO: Legacy code, consider refactoring time permitting.
+	viper.BindEnv("authelia.authentication_backend.ldap.password")      //nolint:errcheck // TODO: Legacy code, consider refactoring time permitting.
+	viper.BindEnv("authelia.notifier.smtp.password")                    //nolint:errcheck // TODO: Legacy code, consider refactoring time permitting.
+	viper.BindEnv("authelia.session.redis.password")                    //nolint:errcheck // TODO: Legacy code, consider refactoring time permitting.
+	viper.BindEnv("authelia.storage.mysql.password")                    //nolint:errcheck // TODO: Legacy code, consider refactoring time permitting.
+	viper.BindEnv("authelia.storage.postgres.password")                 //nolint:errcheck // TODO: Legacy code, consider refactoring time permitting.
 
-	_ = viper.BindEnv("authelia.jwt_secret.file")
-	_ = viper.BindEnv("authelia.duo_api.secret_key.file")
-	_ = viper.BindEnv("authelia.session.secret.file")
-	_ = viper.BindEnv("authelia.authentication_backend.ldap.password.file")
-	_ = viper.BindEnv("authelia.notifier.smtp.password.file")
-	_ = viper.BindEnv("authelia.session.redis.password.file")
-	_ = viper.BindEnv("authelia.storage.mysql.password.file")
-	_ = viper.BindEnv("authelia.storage.postgres.password.file")
-=======
-	viper.BindEnv("jwt_secret")                           //nolint:errcheck // TODO: Legacy code, consider refactoring time permitting.
-	viper.BindEnv("duo_api.secret_key")                   //nolint:errcheck // TODO: Legacy code, consider refactoring time permitting.
-	viper.BindEnv("session.secret")                       //nolint:errcheck // TODO: Legacy code, consider refactoring time permitting.
-	viper.BindEnv("authentication_backend.ldap.password") //nolint:errcheck // TODO: Legacy code, consider refactoring time permitting.
-	viper.BindEnv("notifier.smtp.password")               //nolint:errcheck // TODO: Legacy code, consider refactoring time permitting.
-	viper.BindEnv("session.redis.password")               //nolint:errcheck // TODO: Legacy code, consider refactoring time permitting.
-	viper.BindEnv("storage.mysql.password")               //nolint:errcheck // TODO: Legacy code, consider refactoring time permitting.
-	viper.BindEnv("storage.postgres.password")            //nolint:errcheck // TODO: Legacy code, consider refactoring time permitting.
->>>>>>> 54694c4f
+	viper.BindEnv("authelia.jwt_secret.file")                           //nolint:errcheck // TODO: Legacy code, consider refactoring time permitting.
+	viper.BindEnv("authelia.duo_api.secret_key.file")                   //nolint:errcheck // TODO: Legacy code, consider refactoring time permitting.
+	viper.BindEnv("authelia.session.secret.file")                       //nolint:errcheck // TODO: Legacy code, consider refactoring time permitting.
+	viper.BindEnv("authelia.authentication_backend.ldap.password.file") //nolint:errcheck // TODO: Legacy code, consider refactoring time permitting.
+	viper.BindEnv("authelia.notifier.smtp.password.file")               //nolint:errcheck // TODO: Legacy code, consider refactoring time permitting.
+	viper.BindEnv("authelia.session.redis.password.file")               //nolint:errcheck // TODO: Legacy code, consider refactoring time permitting.
+	viper.BindEnv("authelia.storage.mysql.password.file")               //nolint:errcheck // TODO: Legacy code, consider refactoring time permitting.
+	viper.BindEnv("authelia.storage.postgres.password.file")            //nolint:errcheck // TODO: Legacy code, consider refactoring time permitting.
 
 	viper.SetConfigFile(configPath)
 
@@ -54,11 +43,7 @@
 	}
 
 	var configuration schema.Configuration
-<<<<<<< HEAD
-	_ = viper.Unmarshal(&configuration)
-=======
 	viper.Unmarshal(&configuration) //nolint:errcheck // TODO: Legacy code, consider refactoring time permitting.
->>>>>>> 54694c4f
 
 	val := schema.NewStructValidator()
 	validator.ValidateSecrets(&configuration, val, viper.GetViper())
