package validator

import (
	"errors"
	"fmt"
	"testing"
	"time"

	"github.com/stretchr/testify/assert"
	"github.com/stretchr/testify/require"

	"github.com/authelia/authelia/internal/configuration/schema"
)

func TestShouldRaiseErrorWhenInvalidOIDCServerConfiguration(t *testing.T) {
	validator := schema.NewStructValidator()
	config := &schema.IdentityProvidersConfiguration{
		OIDC: &schema.OpenIDConnectConfiguration{
			HMACSecret:       "abc",
			IssuerPrivateKey: "",
		},
	}

	ValidateIdentityProviders(config, validator)

	require.Len(t, validator.Errors(), 2)

	assert.EqualError(t, validator.Errors()[0], "openid connect provider issuer private key must be provided")
	assert.EqualError(t, validator.Errors()[1], "openid connect provider has no clients defined")
}

func TestShouldRaiseErrorWhenOIDCServerIssuerPrivateKeyPathInvalid(t *testing.T) {
	validator := schema.NewStructValidator()
	config := &schema.IdentityProvidersConfiguration{
		OIDC: &schema.OpenIDConnectConfiguration{
			HMACSecret:       "rLABDrx87et5KvRHVUgTm3pezWWd8LMN",
			IssuerPrivateKey: "key-material",
		},
	}

	ValidateIdentityProviders(config, validator)

	require.Len(t, validator.Errors(), 1)

	assert.EqualError(t, validator.Errors()[0], "openid connect provider has no clients defined")
}

func TestShouldRaiseErrorWhenOIDCServerClientBadValues(t *testing.T) {
	validator := schema.NewStructValidator()
	config := &schema.IdentityProvidersConfiguration{
		OIDC: &schema.OpenIDConnectConfiguration{
			HMACSecret:       "rLABDrx87et5KvRHVUgTm3pezWWd8LMN",
			IssuerPrivateKey: "key-material",
			Clients: []schema.OpenIDConnectClientConfiguration{
				{
					ID:     "",
					Secret: "",
					Policy: "",
					RedirectURIs: []string{
						"tcp://google.com",
					},
				},
				{
					ID:     "a-client",
					Secret: "a-secret",
					Policy: "a-policy",
					RedirectURIs: []string{
						"https://google.com",
					},
				},
				{
					ID:     "a-client",
					Secret: "a-secret",
					Policy: "a-policy",
					RedirectURIs: []string{
						"https://google.com",
					},
				},
				{
					ID:     "client-check-uri-parse",
					Secret: "a-secret",
					Policy: twoFactorPolicy,
					RedirectURIs: []string{
						"http://abc@%two",
					},
				},
			},
		},
	}

	ValidateIdentityProviders(config, validator)

	require.Len(t, validator.Errors(), 7)

	assert.Equal(t, schema.DefaultOpenIDConnectClientConfiguration.Policy, config.OIDC.Clients[0].Policy)
<<<<<<< HEAD
	assert.EqualError(t, validator.Errors()[0], fmt.Sprintf(errIdentityProvidersOIDCServerClientInvalidSecFmt, ""))
	assert.EqualError(t, validator.Errors()[1], fmt.Sprintf(errOAuthOIDCServerClientRedirectURIFmt, "", "tcp://google.com", "tcp"))
	assert.EqualError(t, validator.Errors()[2], fmt.Sprintf(errIdentityProvidersOIDCServerClientInvalidPolicyFmt, "a-client", "a-policy"))
	assert.EqualError(t, validator.Errors()[3], fmt.Sprintf(errIdentityProvidersOIDCServerClientInvalidPolicyFmt, "a-client", "a-policy"))
	assert.EqualError(t, validator.Errors()[4], fmt.Sprintf(errOAuthOIDCServerClientRedirectURICantBeParsedFmt, "client-check-uri-parse", "http://abc@%two", errors.New("parse \"http://abc@%two\": invalid URL escape \"%tw\"")))
	assert.EqualError(t, validator.Errors()[5], "openid connect provider has one or more clients with an empty ID")
	assert.EqualError(t, validator.Errors()[6], "openid connect provider has clients with duplicate ID's")
=======
	assert.EqualError(t, validator.Errors()[0], fmt.Sprintf(errFmtOIDCServerClientInvalidSecret, ""))
	assert.EqualError(t, validator.Errors()[1], fmt.Sprintf(errFmtOIDCServerClientRedirectURI, "", "tcp://google.com", "tcp"))
	assert.EqualError(t, validator.Errors()[2], fmt.Sprintf(errFmtOIDCServerClientInvalidPolicy, "a-client", "a-policy"))
	assert.EqualError(t, validator.Errors()[3], fmt.Sprintf(errFmtOIDCServerClientInvalidPolicy, "a-client", "a-policy"))
	assert.EqualError(t, validator.Errors()[4], fmt.Sprintf(errFmtOIDCServerClientRedirectURICantBeParsed, "client-check-uri-parse", "http://abc@%two", errors.New("parse \"http://abc@%two\": invalid URL escape \"%tw\"")))
	assert.EqualError(t, validator.Errors()[5], "OIDC Server has one or more clients with an empty ID")
	assert.EqualError(t, validator.Errors()[6], "OIDC Server has clients with duplicate ID's")
>>>>>>> ef549f85
}

func TestShouldRaiseErrorWhenOIDCClientConfiguredWithBadScopes(t *testing.T) {
	validator := schema.NewStructValidator()
	config := &schema.IdentityProvidersConfiguration{
		OIDC: &schema.OpenIDConnectConfiguration{
			HMACSecret:       "rLABDrx87et5KvRHVUgTm3pezWWd8LMN",
			IssuerPrivateKey: "key-material",
			Clients: []schema.OpenIDConnectClientConfiguration{
				{
					ID:     "good_id",
					Secret: "good_secret",
					Policy: "two_factor",
					Scopes: []string{"openid", "bad_scope"},
					RedirectURIs: []string{
						"https://google.com/callback",
					},
				},
			},
		},
	}

	ValidateIdentityProviders(config, validator)

	require.Len(t, validator.Errors(), 1)
	assert.EqualError(t, validator.Errors()[0], "OIDC Client with ID 'good_id' has an invalid scope "+
		"'bad_scope', must be one of: 'openid', 'email', 'profile', 'groups', 'offline_access'")
}

func TestShouldRaiseErrorWhenOIDCClientConfiguredWithBadGrantTypes(t *testing.T) {
	validator := schema.NewStructValidator()
	config := &schema.IdentityProvidersConfiguration{
		OIDC: &schema.OpenIDConnectConfiguration{
			HMACSecret:       "rLABDrx87et5KvRHVUgTm3pezWWd8LMN",
			IssuerPrivateKey: "key-material",
			Clients: []schema.OpenIDConnectClientConfiguration{
				{
					ID:         "good_id",
					Secret:     "good_secret",
					Policy:     "two_factor",
					GrantTypes: []string{"bad_grant_type"},
					RedirectURIs: []string{
						"https://google.com/callback",
					},
				},
			},
		},
	}

	ValidateIdentityProviders(config, validator)

	require.Len(t, validator.Errors(), 1)
	assert.EqualError(t, validator.Errors()[0], "OIDC Client with ID 'good_id' has an invalid grant type "+
		"'bad_grant_type', must be one of: 'implicit', 'refresh_token', 'authorization_code', "+
		"'password', 'client_credentials'")
}

func TestShouldRaiseErrorWhenOIDCClientConfiguredWithBadResponseModes(t *testing.T) {
	validator := schema.NewStructValidator()
	config := &schema.IdentityProvidersConfiguration{
		OIDC: &schema.OpenIDConnectConfiguration{
			HMACSecret:       "rLABDrx87et5KvRHVUgTm3pezWWd8LMN",
			IssuerPrivateKey: "key-material",
			Clients: []schema.OpenIDConnectClientConfiguration{
				{
					ID:            "good_id",
					Secret:        "good_secret",
					Policy:        "two_factor",
					ResponseModes: []string{"bad_responsemode"},
					RedirectURIs: []string{
						"https://google.com/callback",
					},
				},
			},
		},
	}

	ValidateIdentityProviders(config, validator)

	require.Len(t, validator.Errors(), 1)
	assert.EqualError(t, validator.Errors()[0], "OIDC Client with ID 'good_id' has an invalid response mode "+
		"'bad_responsemode', must be one of: 'form_post', 'query', 'fragment'")
}

func TestValidateIdentityProvidersShouldRaiseWarningOnSecurityIssue(t *testing.T) {
	validator := schema.NewStructValidator()
	config := &schema.IdentityProvidersConfiguration{
		OIDC: &schema.OpenIDConnectConfiguration{
			HMACSecret:              "abc",
			IssuerPrivateKey:        "abc",
			MinimumParameterEntropy: 1,
			Clients: []schema.OpenIDConnectClientConfiguration{
				{
					ID:     "good_id",
					Secret: "good_secret",
					Policy: "two_factor",
					RedirectURIs: []string{
						"https://google.com/callback",
					},
				},
			},
		},
	}

	ValidateIdentityProviders(config, validator)

	assert.Len(t, validator.Errors(), 0)
	require.Len(t, validator.Warnings(), 1)

	assert.EqualError(t, validator.Warnings()[0], "SECURITY ISSUE: OIDC minimum parameter entropy is configured to an unsafe value, it should be above 8 but it's configured to 1.")
}

func TestValidateIdentityProvidersShouldSetDefaultValues(t *testing.T) {
	validator := schema.NewStructValidator()
	config := &schema.IdentityProvidersConfiguration{
		OIDC: &schema.OpenIDConnectConfiguration{
			HMACSecret:       "rLABDrx87et5KvRHVUgTm3pezWWd8LMN",
			IssuerPrivateKey: "../../../README.md",
			Clients: []schema.OpenIDConnectClientConfiguration{
				{
					ID:     "a-client",
					Secret: "a-client-secret",
					RedirectURIs: []string{
						"https://google.com",
					},
				},
				{
					ID:          "b-client",
					Description: "Normal Description",
					Secret:      "b-client-secret",
					Policy:      oneFactorPolicy,
					RedirectURIs: []string{
						"https://google.com",
					},
					Scopes: []string{
						"groups",
					},
					GrantTypes: []string{
						"refresh_token",
					},
					ResponseTypes: []string{
						"token",
						"code",
					},
					ResponseModes: []string{
						"form_post",
						"fragment",
					},
				},
			},
		},
	}

	ValidateIdentityProviders(config, validator)

	assert.Len(t, validator.Warnings(), 0)
	assert.Len(t, validator.Errors(), 0)

	// Assert Clients[0] Policy is set to the default, and the default doesn't override Clients[1]'s Policy.
	assert.Equal(t, config.OIDC.Clients[0].Policy, twoFactorPolicy)
	assert.Equal(t, config.OIDC.Clients[1].Policy, oneFactorPolicy)

	// Assert Clients[0] Description is set to the Clients[0] ID, and Clients[1]'s Description is not overridden.
	assert.Equal(t, config.OIDC.Clients[0].ID, config.OIDC.Clients[0].Description)
	assert.Equal(t, "Normal Description", config.OIDC.Clients[1].Description)

	// Assert Clients[0] ends up configured with the default Scopes.
	require.Len(t, config.OIDC.Clients[0].Scopes, 4)
	assert.Equal(t, "openid", config.OIDC.Clients[0].Scopes[0])
	assert.Equal(t, "groups", config.OIDC.Clients[0].Scopes[1])
	assert.Equal(t, "profile", config.OIDC.Clients[0].Scopes[2])
	assert.Equal(t, "email", config.OIDC.Clients[0].Scopes[3])

	// Assert Clients[1] ends up configured with the configured Scopes and the openid Scope.
	require.Len(t, config.OIDC.Clients[1].Scopes, 2)
	assert.Equal(t, "groups", config.OIDC.Clients[1].Scopes[0])
	assert.Equal(t, "openid", config.OIDC.Clients[1].Scopes[1])

	// Assert Clients[0] ends up configured with the default GrantTypes.
	require.Len(t, config.OIDC.Clients[0].GrantTypes, 2)
	assert.Equal(t, "refresh_token", config.OIDC.Clients[0].GrantTypes[0])
	assert.Equal(t, "authorization_code", config.OIDC.Clients[0].GrantTypes[1])

	// Assert Clients[1] ends up configured with only the configured GrantTypes.
	require.Len(t, config.OIDC.Clients[1].GrantTypes, 1)
	assert.Equal(t, "refresh_token", config.OIDC.Clients[1].GrantTypes[0])

	// Assert Clients[0] ends up configured with the default ResponseTypes.
	require.Len(t, config.OIDC.Clients[0].ResponseTypes, 1)
	assert.Equal(t, "code", config.OIDC.Clients[0].ResponseTypes[0])

	// Assert Clients[1] ends up configured only with the configured ResponseTypes.
	require.Len(t, config.OIDC.Clients[1].ResponseTypes, 2)
	assert.Equal(t, "token", config.OIDC.Clients[1].ResponseTypes[0])
	assert.Equal(t, "code", config.OIDC.Clients[1].ResponseTypes[1])

	// Assert Clients[0] ends up configured with the default ResponseModes.
	require.Len(t, config.OIDC.Clients[0].ResponseModes, 3)
	assert.Equal(t, "form_post", config.OIDC.Clients[0].ResponseModes[0])
	assert.Equal(t, "query", config.OIDC.Clients[0].ResponseModes[1])
	assert.Equal(t, "fragment", config.OIDC.Clients[0].ResponseModes[2])

	// Assert Clients[1] ends up configured only with the configured ResponseModes.
	require.Len(t, config.OIDC.Clients[1].ResponseModes, 2)
	assert.Equal(t, "form_post", config.OIDC.Clients[1].ResponseModes[0])
	assert.Equal(t, "fragment", config.OIDC.Clients[1].ResponseModes[1])

	assert.Equal(t, false, config.OIDC.EnableClientDebugMessages)
	assert.Equal(t, time.Hour, config.OIDC.AccessTokenLifespan)
	assert.Equal(t, time.Minute, config.OIDC.AuthorizeCodeLifespan)
	assert.Equal(t, time.Hour, config.OIDC.IDTokenLifespan)
	assert.Equal(t, time.Minute*90, config.OIDC.RefreshTokenLifespan)
}<|MERGE_RESOLUTION|>--- conflicted
+++ resolved
@@ -79,7 +79,7 @@
 				{
 					ID:     "client-check-uri-parse",
 					Secret: "a-secret",
-					Policy: twoFactorPolicy,
+					Policy: policyTwoFactor,
 					RedirectURIs: []string{
 						"http://abc@%two",
 					},
@@ -93,23 +93,13 @@
 	require.Len(t, validator.Errors(), 7)
 
 	assert.Equal(t, schema.DefaultOpenIDConnectClientConfiguration.Policy, config.OIDC.Clients[0].Policy)
-<<<<<<< HEAD
-	assert.EqualError(t, validator.Errors()[0], fmt.Sprintf(errIdentityProvidersOIDCServerClientInvalidSecFmt, ""))
-	assert.EqualError(t, validator.Errors()[1], fmt.Sprintf(errOAuthOIDCServerClientRedirectURIFmt, "", "tcp://google.com", "tcp"))
-	assert.EqualError(t, validator.Errors()[2], fmt.Sprintf(errIdentityProvidersOIDCServerClientInvalidPolicyFmt, "a-client", "a-policy"))
-	assert.EqualError(t, validator.Errors()[3], fmt.Sprintf(errIdentityProvidersOIDCServerClientInvalidPolicyFmt, "a-client", "a-policy"))
-	assert.EqualError(t, validator.Errors()[4], fmt.Sprintf(errOAuthOIDCServerClientRedirectURICantBeParsedFmt, "client-check-uri-parse", "http://abc@%two", errors.New("parse \"http://abc@%two\": invalid URL escape \"%tw\"")))
+	assert.EqualError(t, validator.Errors()[0], fmt.Sprintf(errFmtOIDCClientInvalidSecret, ""))
+	assert.EqualError(t, validator.Errors()[1], fmt.Sprintf(errFmtOIDCClientRedirectURI, "", "tcp://google.com", "tcp"))
+	assert.EqualError(t, validator.Errors()[2], fmt.Sprintf(errFmtOIDCClientInvalidPolicy, "a-client", "a-policy"))
+	assert.EqualError(t, validator.Errors()[3], fmt.Sprintf(errFmtOIDCClientInvalidPolicy, "a-client", "a-policy"))
+	assert.EqualError(t, validator.Errors()[4], fmt.Sprintf(errFmtOIDCClientRedirectURICantBeParsed, "client-check-uri-parse", "http://abc@%two", errors.New("parse \"http://abc@%two\": invalid URL escape \"%tw\"")))
 	assert.EqualError(t, validator.Errors()[5], "openid connect provider has one or more clients with an empty ID")
 	assert.EqualError(t, validator.Errors()[6], "openid connect provider has clients with duplicate ID's")
-=======
-	assert.EqualError(t, validator.Errors()[0], fmt.Sprintf(errFmtOIDCServerClientInvalidSecret, ""))
-	assert.EqualError(t, validator.Errors()[1], fmt.Sprintf(errFmtOIDCServerClientRedirectURI, "", "tcp://google.com", "tcp"))
-	assert.EqualError(t, validator.Errors()[2], fmt.Sprintf(errFmtOIDCServerClientInvalidPolicy, "a-client", "a-policy"))
-	assert.EqualError(t, validator.Errors()[3], fmt.Sprintf(errFmtOIDCServerClientInvalidPolicy, "a-client", "a-policy"))
-	assert.EqualError(t, validator.Errors()[4], fmt.Sprintf(errFmtOIDCServerClientRedirectURICantBeParsed, "client-check-uri-parse", "http://abc@%two", errors.New("parse \"http://abc@%two\": invalid URL escape \"%tw\"")))
-	assert.EqualError(t, validator.Errors()[5], "OIDC Server has one or more clients with an empty ID")
-	assert.EqualError(t, validator.Errors()[6], "OIDC Server has clients with duplicate ID's")
->>>>>>> ef549f85
 }
 
 func TestShouldRaiseErrorWhenOIDCClientConfiguredWithBadScopes(t *testing.T) {
@@ -135,7 +125,7 @@
 	ValidateIdentityProviders(config, validator)
 
 	require.Len(t, validator.Errors(), 1)
-	assert.EqualError(t, validator.Errors()[0], "OIDC Client with ID 'good_id' has an invalid scope "+
+	assert.EqualError(t, validator.Errors()[0], "openid connect provider: client with ID 'good_id' has an invalid scope "+
 		"'bad_scope', must be one of: 'openid', 'email', 'profile', 'groups', 'offline_access'")
 }
 
@@ -162,7 +152,7 @@
 	ValidateIdentityProviders(config, validator)
 
 	require.Len(t, validator.Errors(), 1)
-	assert.EqualError(t, validator.Errors()[0], "OIDC Client with ID 'good_id' has an invalid grant type "+
+	assert.EqualError(t, validator.Errors()[0], "openid connect provider: client with ID 'good_id' has an invalid grant type "+
 		"'bad_grant_type', must be one of: 'implicit', 'refresh_token', 'authorization_code', "+
 		"'password', 'client_credentials'")
 }
@@ -190,7 +180,7 @@
 	ValidateIdentityProviders(config, validator)
 
 	require.Len(t, validator.Errors(), 1)
-	assert.EqualError(t, validator.Errors()[0], "OIDC Client with ID 'good_id' has an invalid response mode "+
+	assert.EqualError(t, validator.Errors()[0], "openid connect provider: client with ID 'good_id' has an invalid response mode "+
 		"'bad_responsemode', must be one of: 'form_post', 'query', 'fragment'")
 }
 
@@ -219,7 +209,7 @@
 	assert.Len(t, validator.Errors(), 0)
 	require.Len(t, validator.Warnings(), 1)
 
-	assert.EqualError(t, validator.Warnings()[0], "SECURITY ISSUE: OIDC minimum parameter entropy is configured to an unsafe value, it should be above 8 but it's configured to 1.")
+	assert.EqualError(t, validator.Warnings()[0], "SECURITY ISSUE: openid connect provider minimum parameter entropy is configured to an unsafe value, it should be above 8 but it's configured to 1.")
 }
 
 func TestValidateIdentityProvidersShouldSetDefaultValues(t *testing.T) {
@@ -240,7 +230,7 @@
 					ID:          "b-client",
 					Description: "Normal Description",
 					Secret:      "b-client-secret",
-					Policy:      oneFactorPolicy,
+					Policy:      policyOneFactor,
 					RedirectURIs: []string{
 						"https://google.com",
 					},
@@ -269,8 +259,8 @@
 	assert.Len(t, validator.Errors(), 0)
 
 	// Assert Clients[0] Policy is set to the default, and the default doesn't override Clients[1]'s Policy.
-	assert.Equal(t, config.OIDC.Clients[0].Policy, twoFactorPolicy)
-	assert.Equal(t, config.OIDC.Clients[1].Policy, oneFactorPolicy)
+	assert.Equal(t, config.OIDC.Clients[0].Policy, policyTwoFactor)
+	assert.Equal(t, config.OIDC.Clients[1].Policy, policyOneFactor)
 
 	// Assert Clients[0] Description is set to the Clients[0] ID, and Clients[1]'s Description is not overridden.
 	assert.Equal(t, config.OIDC.Clients[0].ID, config.OIDC.Clients[0].Description)
