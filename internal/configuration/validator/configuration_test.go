--- conflicted
+++ resolved
@@ -132,14 +132,10 @@
 	ValidateConfiguration(&config, validator)
 
 	require.Len(t, validator.Errors(), 1)
-<<<<<<< HEAD
 	require.Len(t, validator.Warnings(), 1)
 
-	assert.EqualError(t, validator.Errors()[0], "Unable to parse default redirection url")
+	assert.EqualError(t, validator.Errors()[0], "Value for \"default_redirection_url\" is invalid: the url 'bad_default_redirection_url' is not absolute because it doesn't start with a scheme like 'http://' or 'https://'")
 	assert.EqualError(t, validator.Warnings()[0], "No access control rules have been defined so the default policy two_factor will be applied to all requests")
-=======
-	assert.EqualError(t, validator.Errors()[0], "Value for \"default_redirection_url\" is invalid: the url 'bad_default_redirection_url' is not absolute because it doesn't start with a scheme like 'http://' or 'https://'")
->>>>>>> ef549f85
 }
 
 func TestShouldNotOverrideCertificatesDirectoryAndShouldPassWhenBlank(t *testing.T) {
