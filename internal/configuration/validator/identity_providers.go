--- conflicted
+++ resolved
@@ -69,13 +69,13 @@
 		}
 
 		if client.Secret == "" {
-			validator.Push(fmt.Errorf(errFmtOIDCServerClientInvalidSecret, client.ID))
+			validator.Push(fmt.Errorf(errFmtOIDCClientInvalidSecret, client.ID))
 		}
 
 		if client.Policy == "" {
 			configuration.Clients[c].Policy = schema.DefaultOpenIDConnectClientConfiguration.Policy
-		} else if client.Policy != oneFactorPolicy && client.Policy != twoFactorPolicy {
-			validator.Push(fmt.Errorf(errFmtOIDCServerClientInvalidPolicy, client.ID, client.Policy))
+		} else if client.Policy != policyOneFactor && client.Policy != policyTwoFactor {
+			validator.Push(fmt.Errorf(errFmtOIDCClientInvalidPolicy, client.ID, client.Policy))
 		}
 
 		validateOIDCClientScopes(c, configuration, validator)
@@ -108,7 +108,7 @@
 	for _, scope := range configuration.Clients[c].Scopes {
 		if !utils.IsStringInSlice(scope, validScopes) {
 			validator.Push(fmt.Errorf(
-				errFmtOIDCServerClientInvalidScope,
+				errFmtOIDCClientInvalidScope,
 				configuration.Clients[c].ID, scope, strings.Join(validScopes, "', '")))
 		}
 	}
@@ -123,7 +123,7 @@
 	for _, grantType := range configuration.Clients[c].GrantTypes {
 		if !utils.IsStringInSlice(grantType, validOIDCGrantTypes) {
 			validator.Push(fmt.Errorf(
-				errFmtOIDCServerClientInvalidGrantType,
+				errFmtOIDCClientInvalidGrantType,
 				configuration.Clients[c].ID, grantType, strings.Join(validOIDCGrantTypes, "', '")))
 		}
 	}
@@ -145,7 +145,7 @@
 	for _, responseMode := range configuration.Clients[c].ResponseModes {
 		if !utils.IsStringInSlice(responseMode, validOIDCResponseModes) {
 			validator.Push(fmt.Errorf(
-				errFmtOIDCServerClientInvalidResponseMode,
+				errFmtOIDCClientInvalidResponseMode,
 				configuration.Clients[c].ID, responseMode, strings.Join(validOIDCResponseModes, "', '")))
 		}
 	}
@@ -156,17 +156,12 @@
 		parsedURI, err := url.Parse(redirectURI)
 
 		if err != nil {
-			validator.Push(fmt.Errorf(errFmtOIDCServerClientRedirectURICantBeParsed, client.ID, redirectURI, err))
+			validator.Push(fmt.Errorf(errFmtOIDCClientRedirectURICantBeParsed, client.ID, redirectURI, err))
 			break
 		}
 
-<<<<<<< HEAD
-		if parsedURI.Scheme != "https" && parsedURI.Scheme != "http" {
-			validator.Push(fmt.Errorf(errOAuthOIDCServerClientRedirectURIFmt, client.ID, redirectURI, parsedURI.Scheme))
-=======
 		if parsedURI.Scheme != schemeHTTPS && parsedURI.Scheme != schemeHTTP {
-			validator.Push(fmt.Errorf(errFmtOIDCServerClientRedirectURI, client.ID, redirectURI, parsedURI.Scheme))
->>>>>>> ef549f85
+			validator.Push(fmt.Errorf(errFmtOIDCClientRedirectURI, client.ID, redirectURI, parsedURI.Scheme))
 		}
 	}
 }