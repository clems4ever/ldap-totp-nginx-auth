package utils

import (
	"errors"
	"regexp"
	"time"
)

// ErrTimeoutReached error thrown when a timeout is reached.
var ErrTimeoutReached = errors.New("timeout reached")
var parseDurationRegexp = regexp.MustCompile(`^(?P<Duration>[1-9]\d*?)(?P<Unit>[smhdwMy])?$`)

// Hour is an int based representation of the time unit.
const Hour = time.Minute * 60

// Day is an int based representation of the time unit.
const Day = Hour * 24

// Week is an int based representation of the time unit.
const Week = Day * 7

// Year is an int based representation of the time unit.
const Year = Day * 365

// Month is an int based representation of the time unit.
const Month = Year / 12

<<<<<<< HEAD
// RFC3339Zero is the default value for time.Time.Unix().
const RFC3339Zero = int64(-62135596800)
=======
const testStringInput = "abcdefghijkl"
>>>>>>> be0cc724
<|MERGE_RESOLUTION|>--- conflicted
+++ resolved
@@ -25,9 +25,7 @@
 // Month is an int based representation of the time unit.
 const Month = Year / 12
 
-<<<<<<< HEAD
 // RFC3339Zero is the default value for time.Time.Unix().
 const RFC3339Zero = int64(-62135596800)
-=======
-const testStringInput = "abcdefghijkl"
->>>>>>> be0cc724
+
+const testStringInput = "abcdefghijkl"