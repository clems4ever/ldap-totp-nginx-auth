package authorization

import (
<<<<<<< HEAD
	"fmt"
	"net"
	"net/url"
	"strings"

	"github.com/authelia/authelia/internal/authentication"
=======
>>>>>>> 5a5efa5e
	"github.com/authelia/authelia/internal/configuration/schema"
	"github.com/authelia/authelia/internal/logging"
)

// Authorizer the component in charge of checking whether a user can access a given resource.
type Authorizer struct {
	defaultPolicy Level
	rules         []*AccessControlRule
}

// NewAuthorizer create an instance of authorizer with a given access control configuration.
func NewAuthorizer(configuration schema.AccessControlConfiguration) *Authorizer {
	return &Authorizer{
		defaultPolicy: PolicyToLevel(configuration.DefaultPolicy),
		rules:         NewAccessControlRules(configuration),
	}
}

// IsSecondFactorEnabled return true if at least one policy is set to second factor.
func (p *Authorizer) IsSecondFactorEnabled() bool {
	if p.defaultPolicy == TwoFactor {
		return true
	}

	for _, rule := range p.rules {
		if rule.Policy == TwoFactor {
			return true
		}
	}

	return false
}

// GetRequiredLevel retrieve the required level of authorization to access the object.
func (p *Authorizer) GetRequiredLevel(subject Subject, object Object) Level {
	logger := logging.Logger()
	logger.Tracef("Check authorization of subject %s and url %s.", subject.String(), object.String())

	for _, rule := range p.rules {
		if rule.IsMatch(subject, object) {
			return rule.Policy
		}
	}

<<<<<<< HEAD
	return false
}

func IsAuthLevelSufficient(authenticationLevel authentication.Level, authorizationLevel Level) bool {
	if authorizationLevel == Denied {
		return false
	} else if authorizationLevel == OneFactor {
		return authenticationLevel >= authentication.OneFactor
	} else if authorizationLevel == TwoFactor {
		return authenticationLevel >= authentication.TwoFactor
	}
	return true
=======
	logger.Tracef("No matching rule for subject %s and url %s... Applying default policy.", subject.String(), object.String())

	return p.defaultPolicy
>>>>>>> 5a5efa5e
}<|MERGE_RESOLUTION|>--- conflicted
+++ resolved
@@ -1,15 +1,12 @@
 package authorization
 
 import (
-<<<<<<< HEAD
 	"fmt"
 	"net"
 	"net/url"
 	"strings"
 
 	"github.com/authelia/authelia/internal/authentication"
-=======
->>>>>>> 5a5efa5e
 	"github.com/authelia/authelia/internal/configuration/schema"
 	"github.com/authelia/authelia/internal/logging"
 )
@@ -54,8 +51,9 @@
 		}
 	}
 
-<<<<<<< HEAD
-	return false
+	logger.Tracef("No matching rule for subject %s and url %s... Applying default policy.", subject.String(), object.String())
+
+	return p.defaultPolicy
 }
 
 func IsAuthLevelSufficient(authenticationLevel authentication.Level, authorizationLevel Level) bool {
@@ -67,9 +65,4 @@
 		return authenticationLevel >= authentication.TwoFactor
 	}
 	return true
-=======
-	logger.Tracef("No matching rule for subject %s and url %s... Applying default policy.", subject.String(), object.String())
-
-	return p.defaultPolicy
->>>>>>> 5a5efa5e
 }