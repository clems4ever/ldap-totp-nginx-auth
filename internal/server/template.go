--- conflicted
+++ resolved
@@ -19,13 +19,9 @@
 // this is utilised to pass information between the backend and frontend
 // and generate a nonce to support a restrictive CSP while using material-ui.
 //go:generate broccoli -src ../../public_html -o public_html
-<<<<<<< HEAD
 func ServeTemplatedFile(publicDir, file, base, rememberMe, resetPassword, session, theme string) fasthttp.RequestHandler {
-=======
-func ServeTemplatedFile(publicDir, file, base, session, rememberMe, resetPassword string) fasthttp.RequestHandler {
 	logger := logging.Logger()
 
->>>>>>> bab776b8
 	f, err := br.Open(publicDir + file)
 	if err != nil {
 		logger.Fatalf("Unable to open %s: %s", file, err)
