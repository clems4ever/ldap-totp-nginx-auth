--- conflicted
+++ resolved
@@ -551,11 +551,7 @@
 
 	VerifyGet(mock.Ctx)
 
-<<<<<<< HEAD
 	// Check the session is still active.
-=======
-	// The session has been destroyed.
->>>>>>> e67f63ee
 	newUserSession := mock.Ctx.GetSession()
 	assert.Equal(t, "john", newUserSession.Username)
 	assert.Equal(t, authentication.TwoFactor, newUserSession.AuthenticationLevel)
