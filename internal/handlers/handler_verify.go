--- conflicted
+++ resolved
@@ -235,10 +235,7 @@
 	return userSession.Username, userSession.DisplayName, userSession.Groups, userSession.Emails, userSession.AuthenticationLevel, nil
 }
 
-<<<<<<< HEAD
-func handleUnauthorized(ctx *middlewares.AutheliaCtx, targetURL fmt.Stringer, username string, method []byte) {
-=======
-func handleUnauthorized(ctx *middlewares.AutheliaCtx, targetURL fmt.Stringer, isBasicAuth bool, username string) {
+func handleUnauthorized(ctx *middlewares.AutheliaCtx, targetURL fmt.Stringer, isBasicAuth bool, username string, method []byte) {
 	if isBasicAuth {
 		ctx.Logger.Infof("Access to %s is not authorized to user %s, sending 401 response with basic auth header", targetURL.String(), username)
 		ctx.ReplyUnauthorized()
@@ -247,7 +244,6 @@
 		return
 	}
 
->>>>>>> 96bb3e2f
 	// Kubernetes ingress controller and Traefik use the rd parameter of the verify
 	// endpoint to provide the URL of the login portal. The target URL of the user
 	// is computed from X-Forwarded-* headers or X-Original-URL.
@@ -495,11 +491,7 @@
 				return
 			}
 
-<<<<<<< HEAD
-			handleUnauthorized(ctx, targetURL, username, method)
-=======
-			handleUnauthorized(ctx, targetURL, isBasicAuth, username)
->>>>>>> 96bb3e2f
+			handleUnauthorized(ctx, targetURL, isBasicAuth, username, method)
 
 			return
 		}
@@ -512,11 +504,7 @@
 			ctx.Logger.Infof("Access to %s is forbidden to user %s", targetURL.String(), username)
 			ctx.ReplyForbidden()
 		case NotAuthorized:
-<<<<<<< HEAD
-			handleUnauthorized(ctx, targetURL, username, method)
-=======
-			handleUnauthorized(ctx, targetURL, isBasicAuth, username)
->>>>>>> 96bb3e2f
+			handleUnauthorized(ctx, targetURL, isBasicAuth, username, method)
 		case Authorized:
 			setForwardedHeaders(&ctx.Response.Header, username, name, groups, emails)
 		}
