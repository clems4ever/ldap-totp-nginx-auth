package handlers

import (
	"encoding/base64"
	"fmt"
	"net"
	"net/url"
	"strings"
	"time"

	"github.com/valyala/fasthttp"

	"github.com/authelia/authelia/internal/authentication"
	"github.com/authelia/authelia/internal/authorization"
	"github.com/authelia/authelia/internal/configuration/schema"
	"github.com/authelia/authelia/internal/middlewares"
	"github.com/authelia/authelia/internal/session"
	"github.com/authelia/authelia/internal/utils"
)

func isURLUnderProtectedDomain(url *url.URL, domain string) bool {
	return strings.HasSuffix(url.Hostname(), domain)
}

func isSchemeHTTPS(url *url.URL) bool {
	return url.Scheme == "https"
}

func isSchemeWSS(url *url.URL) bool {
	return url.Scheme == "wss"
}

// getOriginalURL extract the URL from the request headers (X-Original-URI or X-Forwarded-* headers).
func getOriginalURL(ctx *middlewares.AutheliaCtx) (*url.URL, error) {
	originalURL := ctx.XOriginalURL()
	if originalURL != nil {
		url, err := url.ParseRequestURI(string(originalURL))
		if err != nil {
			return nil, fmt.Errorf("Unable to parse URL extracted from X-Original-URL header: %v", err)
		}
		ctx.Logger.Trace("Using X-Original-URL header content as targeted site URL")
		return url, nil
	}

	forwardedProto := ctx.XForwardedProto()
	forwardedHost := ctx.XForwardedHost()
	forwardedURI := ctx.XForwardedURI()

	if forwardedProto == nil {
		return nil, errMissingXForwardedProto
	}

	if forwardedHost == nil {
		return nil, errMissingXForwardedHost
	}

	var requestURI string
	scheme := append(forwardedProto, protoHostSeparator...)
	requestURI = string(append(scheme,
		append(forwardedHost, forwardedURI...)...))

	url, err := url.ParseRequestURI(requestURI)
	if err != nil {
		return nil, fmt.Errorf("Unable to parse URL %s: %v", requestURI, err)
	}
	ctx.Logger.Tracef("Using X-Fowarded-Proto, X-Forwarded-Host and X-Forwarded-URI headers " +
		"to construct targeted site URL")
	return url, nil
}

// parseBasicAuth parses an HTTP Basic Authentication string.
// "Basic QWxhZGRpbjpvcGVuIHNlc2FtZQ==" returns ("Aladdin", "open sesame", true).
func parseBasicAuth(auth string) (username, password string, err error) {
	if !strings.HasPrefix(auth, authPrefix) {
		return "", "", fmt.Errorf("%s prefix not found in %s header", strings.Trim(authPrefix, " "), AuthorizationHeader)
	}
	c, err := base64.StdEncoding.DecodeString(auth[len(authPrefix):])
	if err != nil {
		return "", "", err
	}
	cs := string(c)
	s := strings.IndexByte(cs, ':')
	if s < 0 {
		return "", "", fmt.Errorf("Format of %s header must be user:password", AuthorizationHeader)
	}
	return cs[:s], cs[s+1:], nil
}

// isTargetURLAuthorized check whether the given user is authorized to access the resource.
func isTargetURLAuthorized(authorizer *authorization.Authorizer, targetURL url.URL,
	username string, userGroups []string, clientIP net.IP, authLevel authentication.Level) authorizationMatching {
	level := authorizer.GetRequiredLevel(authorization.Subject{
		Username: username,
		Groups:   userGroups,
		IP:       clientIP,
	}, targetURL)

	switch {
	case level == authorization.Bypass:
		return Authorized
	case level == authorization.Denied && username != "":
		// If the user is not anonymous, it means that we went through
		// all the rules related to that user and knowing who he is we can
		// deduce the access is forbidden
		// For anonymous users though, we cannot be sure that she
		// could not be granted the rights to access the resource. Consequently
		// for anonymous users we send Unauthorized instead of Forbidden
		return Forbidden
	case level == authorization.OneFactor && authLevel >= authentication.OneFactor,
		level == authorization.TwoFactor && authLevel >= authentication.TwoFactor:
		return Authorized
	}
	return NotAuthorized
}

// verifyBasicAuth verify that the provided username and password are correct and
// that the user is authorized to target the resource.
func verifyBasicAuth(auth []byte, targetURL url.URL, ctx *middlewares.AutheliaCtx) (username string, groups []string, authLevel authentication.Level, err error) { //nolint:unparam
	username, password, err := parseBasicAuth(string(auth))

	if err != nil {
		return "", nil, authentication.NotAuthenticated, fmt.Errorf("Unable to parse content of %s header: %s", AuthorizationHeader, err)
	}

	authenticated, err := ctx.Providers.UserProvider.CheckUserPassword(username, password)

	if err != nil {
		return "", nil, authentication.NotAuthenticated, fmt.Errorf("Unable to check credentials extracted from %s header: %s", AuthorizationHeader, err)
	}

	// If the user is not correctly authenticated, send a 401.
	if !authenticated {
		// Request Basic Authentication otherwise
		return "", nil, authentication.NotAuthenticated, fmt.Errorf("User %s is not authenticated", username)
	}

	details, err := ctx.Providers.UserProvider.GetDetails(username)

	if err != nil {
		return "", nil, authentication.NotAuthenticated, fmt.Errorf("Unable to retrieve details of user %s: %s", username, err)
	}

	return username, details.Groups, authentication.OneFactor, nil
}

// setForwardedHeaders set the forwarded User and Groups headers.
func setForwardedHeaders(headers *fasthttp.ResponseHeader, username string, groups []string) {
	if username != "" {
		headers.Set(remoteUserHeader, username)
		headers.Set(remoteGroupsHeader, strings.Join(groups, ","))
	}
}

// hasUserBeenInactiveTooLong checks whether the user has been inactive for too long.
func hasUserBeenInactiveTooLong(ctx *middlewares.AutheliaCtx) (bool, error) { //nolint:unparam
	maxInactivityPeriod := int64(ctx.Providers.SessionProvider.Inactivity.Seconds())
	if maxInactivityPeriod == 0 {
		return false, nil
	}

	lastActivity := ctx.GetSession().LastActivity
	inactivityPeriod := ctx.Clock.Now().Unix() - lastActivity

	ctx.Logger.Tracef("Inactivity report: Inactivity=%d, MaxInactivity=%d",
		inactivityPeriod, maxInactivityPeriod)

	if inactivityPeriod > maxInactivityPeriod {
		return true, nil
	}

	return false, nil
}

// verifySessionCookie verifies if a user is identified by a cookie.
func verifySessionCookie(ctx *middlewares.AutheliaCtx, targetURL *url.URL, userSession *session.UserSession, refreshProfile bool, refreshProfileInterval time.Duration) (username string, groups []string, authLevel authentication.Level, err error) { //nolint:unparam
	// No username in the session means the user is anonymous.
	isUserAnonymous := userSession.Username == ""

	if isUserAnonymous && userSession.AuthenticationLevel != authentication.NotAuthenticated {
		return "", nil, authentication.NotAuthenticated, fmt.Errorf("An anonymous user cannot be authenticated. That might be the sign of a compromise")
	}

	if !userSession.KeepMeLoggedIn && !isUserAnonymous {
		inactiveLongEnough, err := hasUserBeenInactiveTooLong(ctx)
		if err != nil {
			return "", nil, authentication.NotAuthenticated, fmt.Errorf("Unable to check if user has been inactive for a long time: %s", err)
		}

		if inactiveLongEnough {
			// Destroy the session a new one will be regenerated on next request.
			err := ctx.Providers.SessionProvider.DestroySession(ctx.RequestCtx)
			if err != nil {
				return "", nil, authentication.NotAuthenticated, fmt.Errorf("Unable to destroy user session after long inactivity: %s", err)
			}

			return userSession.Username, userSession.Groups, authentication.NotAuthenticated, fmt.Errorf("User %s has been inactive for too long", userSession.Username)
		}
	}

	err = verifySessionHasUpToDateProfile(ctx, targetURL, userSession, refreshProfile, refreshProfileInterval)
	if err != nil {
		if err == authentication.ErrUserNotFound {
			err = ctx.Providers.SessionProvider.DestroySession(ctx.RequestCtx)
			if err != nil {
				ctx.Logger.Error(fmt.Errorf("Unable to destroy user session after provider refresh didn't find the user: %s", err))
			}
			return userSession.Username, userSession.Groups, authentication.NotAuthenticated, err
		}
		ctx.Logger.Warnf("Error occurred while attempting to update user details from LDAP: %s", err)
	}

	return userSession.Username, userSession.Groups, userSession.AuthenticationLevel, nil
}

func handleUnauthorized(ctx *middlewares.AutheliaCtx, targetURL fmt.Stringer, username string) {
	// Kubernetes ingress controller and Traefik use the rd parameter of the verify
	// endpoint to provide the URL of the login portal. The target URL of the user
	// is computed from X-Fowarded-* headers or X-Original-URL.
	rd := string(ctx.QueryArgs().Peek("rd"))
	if rd != "" {
		redirectionURL := fmt.Sprintf("%s?rd=%s", rd, url.QueryEscape(targetURL.String()))
		if strings.Contains(redirectionURL, "/%23/") {
			ctx.Logger.Warn("Characters /%23/ have been detected in redirection URL. This is not needed anymore, please strip it")
		}
		ctx.Logger.Infof("Access to %s is not authorized to user %s, redirecting to %s", targetURL.String(), username, redirectionURL)
		ctx.Redirect(redirectionURL, 302)
		ctx.SetBodyString(fmt.Sprintf("Found. Redirecting to %s", redirectionURL))
	} else {
		ctx.Logger.Infof("Access to %s is not authorized to user %s, sending 401 response", targetURL.String(), username)
		ctx.ReplyUnauthorized()
	}
}

func updateActivityTimestamp(ctx *middlewares.AutheliaCtx, isBasicAuth bool, username string) error {
	if isBasicAuth || username == "" {
		return nil
	}

	userSession := ctx.GetSession()
	// We don't need to update the activity timestamp when user checked keep me logged in.
	if userSession.KeepMeLoggedIn {
		return nil
	}

	// Mark current activity.
	userSession.LastActivity = ctx.Clock.Now().Unix()
	return ctx.SaveSession(userSession)
}

// generateVerifySessionHasUpToDateProfileTraceLogs is used to generate trace logs only when trace logging is enabled.
// The information calculated in this function is completely useless other than trace for now.
func generateVerifySessionHasUpToDateProfileTraceLogs(ctx *middlewares.AutheliaCtx, userSession *session.UserSession,
	details *authentication.UserDetails) {
	groupsAdded, groupsRemoved := utils.StringSlicesDelta(userSession.Groups, details.Groups)
	emailsAdded, emailsRemoved := utils.StringSlicesDelta(userSession.Emails, details.Emails)

	// Check Groups.
	var groupsDelta []string
	if len(groupsAdded) != 0 {
		groupsDelta = append(groupsDelta, fmt.Sprintf("Added: %s.", strings.Join(groupsAdded, ", ")))
	}
	if len(groupsRemoved) != 0 {
		groupsDelta = append(groupsDelta, fmt.Sprintf("Removed: %s.", strings.Join(groupsRemoved, ", ")))
	}
	if len(groupsDelta) != 0 {
		ctx.Logger.Tracef("Updated groups detected for %s. %s", userSession.Username, strings.Join(groupsDelta, " "))
	} else {
		ctx.Logger.Tracef("No updated groups detected for %s", userSession.Username)
	}

	// Check Emails.
	var emailsDelta []string
	if len(emailsAdded) != 0 {
		emailsDelta = append(emailsDelta, fmt.Sprintf("Added: %s.", strings.Join(emailsAdded, ", ")))
	}
	if len(emailsRemoved) != 0 {
		emailsDelta = append(emailsDelta, fmt.Sprintf("Removed: %s.", strings.Join(emailsRemoved, ", ")))
	}
	if len(emailsDelta) != 0 {
		ctx.Logger.Tracef("Updated emails detected for %s. %s", userSession.Username, strings.Join(emailsDelta, " "))
	} else {
		ctx.Logger.Tracef("No updated emails detected for %s", userSession.Username)
	}
}

func verifySessionHasUpToDateProfile(ctx *middlewares.AutheliaCtx, targetURL *url.URL, userSession *session.UserSession,
	refreshProfile bool, refreshProfileInterval time.Duration) error {
	// TODO: Add a check for LDAP password changes based on a time format attribute.
	// See https://docs.authelia.com/security/threat-model.html#potential-future-guarantees

	ctx.Logger.Tracef("Checking if we need check the authentication backend for an updated profile for %s.", userSession.Username)
	if refreshProfile && userSession.Username != "" && targetURL != nil &&
		ctx.Providers.Authorizer.IsURLMatchingRuleWithGroupSubjects(*targetURL) &&
		(refreshProfileInterval == schema.RefreshIntervalAlways || userSession.RefreshTTL.Before(ctx.Clock.Now())) {
		ctx.Logger.Debugf("Checking the authentication backend for an updated profile for user %s", userSession.Username)
		details, err := ctx.Providers.UserProvider.GetDetails(userSession.Username)
		// Only update the session if we could get the new details.
		if err != nil {
			return err
		}

		groupsDiff := utils.IsStringSlicesDifferent(userSession.Groups, details.Groups)
		emailsDiff := utils.IsStringSlicesDifferent(userSession.Emails, details.Emails)
		if !groupsDiff && !emailsDiff {
			ctx.Logger.Tracef("Updated profile not detected for %s.", userSession.Username)
		} else {
			ctx.Logger.Debugf("Updated profile detected for %s.", userSession.Username)
			if ctx.Logger.Level.String() == "trace" {
				generateVerifySessionHasUpToDateProfileTraceLogs(ctx, userSession, details)
			}
			userSession.Groups = details.Groups
			userSession.Emails = details.Emails

			// Only update TTL if the user has a interval set.
			if refreshProfileInterval != schema.RefreshIntervalAlways {
				userSession.RefreshTTL = ctx.Clock.Now().Add(refreshProfileInterval)
			}
			return ctx.SaveSession(*userSession)
		}
		// Only update TTL if the user has a interval set.
		// Also make sure to update the session even if no difference was found.
		// This is so that we don't check every subsequent request after this one.
		if refreshProfileInterval != schema.RefreshIntervalAlways {
			userSession.RefreshTTL = ctx.Clock.Now().Add(refreshProfileInterval)
			return ctx.SaveSession(*userSession)
		}
	}
	return nil
}

func getProfileRefreshSettings(cfg schema.AuthenticationBackendConfiguration) (refresh bool, refreshInterval time.Duration) {
	if cfg.Ldap != nil {
		if cfg.RefreshInterval != schema.ProfileRefreshDisabled {
			refresh = true
			if cfg.RefreshInterval != schema.ProfileRefreshAlways {
				// Skip Error Check since validator checks it
				refreshInterval, _ = utils.ParseDurationString(cfg.RefreshInterval)
			} else {
				refreshInterval = schema.RefreshIntervalAlways
			}
		}
	}
	return refresh, refreshInterval
}

// VerifyGet returns the handler verifying if a request is allowed to go through.
func VerifyGet(cfg schema.AuthenticationBackendConfiguration) middlewares.RequestHandler {
	refreshProfile, refreshProfileInterval := getProfileRefreshSettings(cfg)

	return func(ctx *middlewares.AutheliaCtx) {
		ctx.Logger.Tracef("Headers=%s", ctx.Request.Header.String())
		targetURL, err := getOriginalURL(ctx)

		if err != nil {
			ctx.Error(fmt.Errorf("Unable to parse target URL: %s", err), operationFailedMessage)
			return
		}

		if !isSchemeHTTPS(targetURL) && !isSchemeWSS(targetURL) {
			ctx.Logger.Error(fmt.Errorf("Scheme of target URL %s must be secure since cookies are "+
				"only transported over a secure connection for security reasons", targetURL.String()))
			ctx.ReplyUnauthorized()
			return
		}

		if !isURLUnderProtectedDomain(targetURL, ctx.Configuration.Session.Domain) {
			ctx.Logger.Error(fmt.Errorf("The target URL %s is not under the protected domain %s",
				targetURL.String(), ctx.Configuration.Session.Domain))
			ctx.ReplyUnauthorized()
			return
		}

<<<<<<< HEAD
	switch authorization {
	case Forbidden:
		ctx.Logger.Infof("Access to %s is forbidden to user %s", targetURL.String(), username)
		ctx.ReplyForbidden()
	case NotAuthorized:
		handleUnauthorized(ctx, targetURL, username)
	case Authorized:
		setForwardedHeaders(&ctx.Response.Header, username, groups)
	}
=======
		var username string
		var groups []string
		var authLevel authentication.Level
>>>>>>> 3f374534

		proxyAuthorization := ctx.Request.Header.Peek(AuthorizationHeader)
		isBasicAuth := proxyAuthorization != nil
		userSession := ctx.GetSession()

		if isBasicAuth {
			username, groups, authLevel, err = verifyBasicAuth(proxyAuthorization, *targetURL, ctx)
		} else {
			username, groups, authLevel, err = verifySessionCookie(ctx, targetURL, &userSession,
				refreshProfile, refreshProfileInterval)
		}

		if err != nil {
			ctx.Logger.Error(fmt.Sprintf("Error caught when verifying user authorization: %s", err))
			if err := updateActivityTimestamp(ctx, isBasicAuth, username); err != nil {
				ctx.Error(fmt.Errorf("Unable to update last activity: %s", err), operationFailedMessage)
				return
			}
			handleUnauthorized(ctx, targetURL, username)
			return
		}

		authorization := isTargetURLAuthorized(ctx.Providers.Authorizer, *targetURL, username,
			groups, ctx.RemoteIP(), authLevel)

		if authorization == Forbidden {
			ctx.Logger.Infof("Access to %s is forbidden to user %s", targetURL.String(), username)
			ctx.ReplyForbidden()
		} else if authorization == NotAuthorized {
			handleUnauthorized(ctx, targetURL, username)
		} else if authorization == Authorized {
			setForwardedHeaders(&ctx.Response.Header, username, groups)
		}

		if err := updateActivityTimestamp(ctx, isBasicAuth, username); err != nil {
			ctx.Error(fmt.Errorf("Unable to update last activity: %s", err), operationFailedMessage)
		}
	}
}<|MERGE_RESOLUTION|>--- conflicted
+++ resolved
@@ -370,7 +370,34 @@
 			return
 		}
 
-<<<<<<< HEAD
+		var username string
+		var groups []string
+		var authLevel authentication.Level
+
+		proxyAuthorization := ctx.Request.Header.Peek(AuthorizationHeader)
+		isBasicAuth := proxyAuthorization != nil
+		userSession := ctx.GetSession()
+
+		if isBasicAuth {
+			username, groups, authLevel, err = verifyBasicAuth(proxyAuthorization, *targetURL, ctx)
+		} else {
+			username, groups, authLevel, err = verifySessionCookie(ctx, targetURL, &userSession,
+				refreshProfile, refreshProfileInterval)
+		}
+
+		if err != nil {
+			ctx.Logger.Error(fmt.Sprintf("Error caught when verifying user authorization: %s", err))
+			if err := updateActivityTimestamp(ctx, isBasicAuth, username); err != nil {
+				ctx.Error(fmt.Errorf("Unable to update last activity: %s", err), operationFailedMessage)
+				return
+			}
+			handleUnauthorized(ctx, targetURL, username)
+			return
+		}
+
+		authorization := isTargetURLAuthorized(ctx.Providers.Authorizer, *targetURL, username,
+			groups, ctx.RemoteIP(), authLevel)
+
 	switch authorization {
 	case Forbidden:
 		ctx.Logger.Infof("Access to %s is forbidden to user %s", targetURL.String(), username)
@@ -380,44 +407,6 @@
 	case Authorized:
 		setForwardedHeaders(&ctx.Response.Header, username, groups)
 	}
-=======
-		var username string
-		var groups []string
-		var authLevel authentication.Level
->>>>>>> 3f374534
-
-		proxyAuthorization := ctx.Request.Header.Peek(AuthorizationHeader)
-		isBasicAuth := proxyAuthorization != nil
-		userSession := ctx.GetSession()
-
-		if isBasicAuth {
-			username, groups, authLevel, err = verifyBasicAuth(proxyAuthorization, *targetURL, ctx)
-		} else {
-			username, groups, authLevel, err = verifySessionCookie(ctx, targetURL, &userSession,
-				refreshProfile, refreshProfileInterval)
-		}
-
-		if err != nil {
-			ctx.Logger.Error(fmt.Sprintf("Error caught when verifying user authorization: %s", err))
-			if err := updateActivityTimestamp(ctx, isBasicAuth, username); err != nil {
-				ctx.Error(fmt.Errorf("Unable to update last activity: %s", err), operationFailedMessage)
-				return
-			}
-			handleUnauthorized(ctx, targetURL, username)
-			return
-		}
-
-		authorization := isTargetURLAuthorized(ctx.Providers.Authorizer, *targetURL, username,
-			groups, ctx.RemoteIP(), authLevel)
-
-		if authorization == Forbidden {
-			ctx.Logger.Infof("Access to %s is forbidden to user %s", targetURL.String(), username)
-			ctx.ReplyForbidden()
-		} else if authorization == NotAuthorized {
-			handleUnauthorized(ctx, targetURL, username)
-		} else if authorization == Authorized {
-			setForwardedHeaders(&ctx.Response.Header, username, groups)
-		}
 
 		if err := updateActivityTimestamp(ctx, isBasicAuth, username); err != nil {
 			ctx.Error(fmt.Errorf("Unable to update last activity: %s", err), operationFailedMessage)
