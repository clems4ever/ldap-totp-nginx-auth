package handlers

import (
	"fmt"
	"math/rand"
	"time"

	"github.com/authelia/authelia/internal/authentication"
	"github.com/authelia/authelia/internal/configuration/schema"
	"github.com/authelia/authelia/internal/logging"
	"github.com/authelia/authelia/internal/middlewares"
	"github.com/authelia/authelia/internal/regulation"
	"github.com/authelia/authelia/internal/session"
	"github.com/authelia/authelia/internal/utils"
)

<<<<<<< HEAD
func getDelayAuthSettings(config schema.AuthenticationBackendConfiguration) (bool, time.Duration) {
	log := logging.Logger()

	if !config.DisableDelayAuth {
		rand.Seed(time.Now().UnixNano())
		var duration time.Duration
		if config.File != nil {
			algorithm, err := authentication.ConfigAlgoToCryptoAlgo(config.File.Password.Algorithm)
			if err != nil {
				panic(err)
			}
			password := utils.RandomString(20, authentication.HashingPossibleSaltCharacters)
			start := time.Now()
			_, _ = authentication.HashPassword(password, "",
				algorithm, config.File.Password.Iterations,
				config.File.Password.Memory*1024, config.File.Password.Parallelism,
				config.File.Password.KeyLength, config.File.Password.SaltLength)
			duration = time.Since(start) + (time.Duration(rand.Int31n(50) + 150))
		}
		if duration < 450*time.Millisecond {
			duration = time.Duration(rand.Intn(50)+450) * time.Millisecond
		}
		log.Debugf("1FA authentication requests will not return to clients until %dms after the request was received "+
			"to prevent username enumeration.", duration/time.Millisecond)
		return true, duration
	}
	log.Warn("1FA authentication requests will not be delayed as it has been disabled by configuration option " +
		"authentication_backend.disable_delay_auth, this reduces security and is not recommended.")
	return false, 0 * time.Millisecond
}

func doDelayAuth(ctx *middlewares.AutheliaCtx, username string, receivedTime time.Time, enabled, successful bool, duration *time.Duration) {
	if !enabled {
		ctx.Logger.Warnf("Skipping the authentication delay of user %s since authentication delay is disabled by configuration", username)
=======
// FirstFactorPost is the handler performing the first factory.
//nolint:gocyclo // TODO: Consider refactoring time permitting.
func FirstFactorPost(ctx *middlewares.AutheliaCtx) {
	bodyJSON := firstFactorRequestBody{}
	err := ctx.ParseBody(&bodyJSON)

	if err != nil {
		ctx.Error(err, authenticationFailedMessage)
>>>>>>> 4db5807b
		return
	}

	// Automatically grow to the largest detected successful login.
	if successful {
		delay := time.Since(receivedTime)
		if delay > *duration {
			duration = &delay
		}
	}

	delayTime := receivedTime.Add(*duration)
	if time.Now().Before(delayTime) {
		sleepFor := time.Until(delayTime)
		ctx.Logger.Debugf("Starting the authentication delay of user %s for %dms", username, sleepFor/time.Millisecond)
		time.Sleep(sleepFor)
	}
	ctx.Logger.Warnf("Skipping the authentication delay of user %s since authentication took longer than the expected delay", username)
}

// FirstFactorPost generates the handler performing the first factor authentication factory.
func FirstFactorPost(cfg schema.AuthenticationBackendConfiguration) middlewares.RequestHandler {
	delayAuth, delayAuthDuration := getDelayAuthSettings(cfg)

	return func(ctx *middlewares.AutheliaCtx) {
		receivedTime := time.Now()
		bodyJSON := firstFactorRequestBody{}
		err := ctx.ParseBody(&bodyJSON)

		if err != nil {
			ctx.Error(err, authenticationFailedMessage)
			return
		}

		bannedUntil, err := ctx.Providers.Regulator.Regulate(bodyJSON.Username)

		if err != nil {
			if err == regulation.ErrUserIsBanned {
				ctx.Error(fmt.Errorf("User %s is banned until %s", bodyJSON.Username, bannedUntil), userBannedMessage)
				return
			}
			ctx.Error(fmt.Errorf("Unable to regulate authentication: %s", err), authenticationFailedMessage)
			return
		}

		userPasswordOk, err := ctx.Providers.UserProvider.CheckUserPassword(bodyJSON.Username, bodyJSON.Password)

		if err != nil {
			ctx.Logger.Debugf("Mark authentication attempt made by user %s", bodyJSON.Username)
			ctx.Providers.Regulator.Mark(bodyJSON.Username, false) //nolint:errcheck // TODO: Legacy code, consider refactoring time permitting.

			doDelayAuth(ctx, bodyJSON.Username, receivedTime, delayAuth, false, &delayAuthDuration)
			ctx.Error(fmt.Errorf("Error while checking password for user %s: %s", bodyJSON.Username, err.Error()), authenticationFailedMessage)
			return
		}
		doDelayAuth(ctx, bodyJSON.Username, receivedTime, delayAuth, true, &delayAuthDuration)
		if !userPasswordOk {
			ctx.Logger.Debugf("Mark authentication attempt made by user %s", bodyJSON.Username)
			ctx.Providers.Regulator.Mark(bodyJSON.Username, false) //nolint:errcheck // TODO: Legacy code, consider refactoring time permitting.

			ctx.ReplyError(fmt.Errorf("Credentials are wrong for user %s", bodyJSON.Username), authenticationFailedMessage)
			return
		}

		ctx.Logger.Debugf("Credentials validation of user %s is ok", bodyJSON.Username)

		ctx.Logger.Debugf("Mark authentication attempt made by user %s", bodyJSON.Username)
		err = ctx.Providers.Regulator.Mark(bodyJSON.Username, true)

		if err != nil {
			ctx.Error(fmt.Errorf("Unable to mark authentication: %s", err), authenticationFailedMessage)
			return
		}

		// Reset all values from previous session before regenerating the cookie.
		err = ctx.SaveSession(session.NewDefaultUserSession())

		if err != nil {
			ctx.Error(fmt.Errorf("Unable to reset the session for user %s: %s", bodyJSON.Username, err), authenticationFailedMessage)
			return
		}

		err = ctx.Providers.SessionProvider.RegenerateSession(ctx.RequestCtx)

		if err != nil {
			ctx.Error(fmt.Errorf("Unable to regenerate session for user %s: %s", bodyJSON.Username, err), authenticationFailedMessage)
			return
		}

		// Check if bodyJSON.KeepMeLoggedIn can be deref'd and derive the value based on the configuration and JSON data
		keepMeLoggedIn := ctx.Providers.SessionProvider.RememberMe != 0 && bodyJSON.KeepMeLoggedIn != nil && *bodyJSON.KeepMeLoggedIn

<<<<<<< HEAD
		// Set the cookie to expire if remember me is enabled and the user has asked us to
		if keepMeLoggedIn {
			err = ctx.Providers.SessionProvider.UpdateExpiration(ctx.RequestCtx, ctx.Providers.SessionProvider.RememberMe)
			if err != nil {
				ctx.Error(fmt.Errorf("Unable to update expiration timer for user %s: %s", bodyJSON.Username, err), authenticationFailedMessage)
				return
			}
		}
=======
	// And set those information in the new session.
	userSession := ctx.GetSession()
	userSession.Username = userDetails.Username
	userSession.Groups = userDetails.Groups
	userSession.Emails = userDetails.Emails
	userSession.AuthenticationLevel = authentication.OneFactor
	userSession.LastActivity = time.Now().Unix()
	userSession.KeepMeLoggedIn = keepMeLoggedIn
	refresh, refreshInterval := getProfileRefreshSettings(ctx.Configuration.AuthenticationBackend)
	if refresh {
		userSession.RefreshTTL = ctx.Clock.Now().Add(refreshInterval)
	}
	err = ctx.SaveSession(userSession)
>>>>>>> 4db5807b

		// Get the details of the given user from the user provider.
		userDetails, err := ctx.Providers.UserProvider.GetDetails(bodyJSON.Username)

		if err != nil {
			ctx.Error(fmt.Errorf("Error while retrieving details from user %s: %s", bodyJSON.Username, err.Error()), authenticationFailedMessage)
			return
		}

		ctx.Logger.Tracef("Details for user %s => groups: %s, emails %s", bodyJSON.Username, userDetails.Groups, userDetails.Emails)

		// And set those information in the new session.
		userSession := ctx.GetSession()
		userSession.Username = userDetails.Username
		userSession.Groups = userDetails.Groups
		userSession.Emails = userDetails.Emails
		userSession.AuthenticationLevel = authentication.OneFactor
		userSession.LastActivity = time.Now().Unix()
		userSession.KeepMeLoggedIn = keepMeLoggedIn
		err = ctx.SaveSession(userSession)

		if err != nil {
			ctx.Error(fmt.Errorf("Unable to save session of user %s", bodyJSON.Username), authenticationFailedMessage)
			return
		}

		Handle1FAResponse(ctx, bodyJSON.TargetURL, userSession.Username, userSession.Groups)
	}
}<|MERGE_RESOLUTION|>--- conflicted
+++ resolved
@@ -14,7 +14,6 @@
 	"github.com/authelia/authelia/internal/utils"
 )
 
-<<<<<<< HEAD
 func getDelayAuthSettings(config schema.AuthenticationBackendConfiguration) (bool, time.Duration) {
 	log := logging.Logger()
 
@@ -49,16 +48,6 @@
 func doDelayAuth(ctx *middlewares.AutheliaCtx, username string, receivedTime time.Time, enabled, successful bool, duration *time.Duration) {
 	if !enabled {
 		ctx.Logger.Warnf("Skipping the authentication delay of user %s since authentication delay is disabled by configuration", username)
-=======
-// FirstFactorPost is the handler performing the first factory.
-//nolint:gocyclo // TODO: Consider refactoring time permitting.
-func FirstFactorPost(ctx *middlewares.AutheliaCtx) {
-	bodyJSON := firstFactorRequestBody{}
-	err := ctx.ParseBody(&bodyJSON)
-
-	if err != nil {
-		ctx.Error(err, authenticationFailedMessage)
->>>>>>> 4db5807b
 		return
 	}
 
@@ -151,7 +140,6 @@
 		// Check if bodyJSON.KeepMeLoggedIn can be deref'd and derive the value based on the configuration and JSON data
 		keepMeLoggedIn := ctx.Providers.SessionProvider.RememberMe != 0 && bodyJSON.KeepMeLoggedIn != nil && *bodyJSON.KeepMeLoggedIn
 
-<<<<<<< HEAD
 		// Set the cookie to expire if remember me is enabled and the user has asked us to
 		if keepMeLoggedIn {
 			err = ctx.Providers.SessionProvider.UpdateExpiration(ctx.RequestCtx, ctx.Providers.SessionProvider.RememberMe)
@@ -160,21 +148,6 @@
 				return
 			}
 		}
-=======
-	// And set those information in the new session.
-	userSession := ctx.GetSession()
-	userSession.Username = userDetails.Username
-	userSession.Groups = userDetails.Groups
-	userSession.Emails = userDetails.Emails
-	userSession.AuthenticationLevel = authentication.OneFactor
-	userSession.LastActivity = time.Now().Unix()
-	userSession.KeepMeLoggedIn = keepMeLoggedIn
-	refresh, refreshInterval := getProfileRefreshSettings(ctx.Configuration.AuthenticationBackend)
-	if refresh {
-		userSession.RefreshTTL = ctx.Clock.Now().Add(refreshInterval)
-	}
-	err = ctx.SaveSession(userSession)
->>>>>>> 4db5807b
 
 		// Get the details of the given user from the user provider.
 		userDetails, err := ctx.Providers.UserProvider.GetDetails(bodyJSON.Username)
@@ -194,6 +167,10 @@
 		userSession.AuthenticationLevel = authentication.OneFactor
 		userSession.LastActivity = time.Now().Unix()
 		userSession.KeepMeLoggedIn = keepMeLoggedIn
+		refresh, refreshInterval := getProfileRefreshSettings(ctx.Configuration.AuthenticationBackend)
+		if refresh {
+			userSession.RefreshTTL = ctx.Clock.Now().Add(refreshInterval)
+		}
 		err = ctx.SaveSession(userSession)
 
 		if err != nil {
