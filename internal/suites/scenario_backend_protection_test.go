--- conflicted
+++ resolved
@@ -25,11 +25,7 @@
 		s.Assert().NoError(err)
 
 		tr := &http.Transport{
-<<<<<<< HEAD
-			TLSClientConfig: &tls.Config{InsecureSkipVerify: true}, //nolint:gosec // Needed for suite.
-=======
 			TLSClientConfig: &tls.Config{InsecureSkipVerify: true}, //nolint:gosec // Needs to be enabled in suites. Not used in production.
->>>>>>> c3fc5602
 		}
 		client := &http.Client{
 			Transport: tr,
