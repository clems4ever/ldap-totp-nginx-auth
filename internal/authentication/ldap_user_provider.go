--- conflicted
+++ resolved
@@ -48,11 +48,7 @@
 	if url.Scheme == "ldaps" {
 		logging.Logger().Trace("LDAP client starts a TLS session")
 		conn, err := p.connectionFactory.DialTLS("tcp", url.Host, &tls.Config{
-<<<<<<< HEAD
-			InsecureSkipVerify: p.configuration.SkipVerify, //nolint:gosec // Intended configuration, must manually be turned on by user.
-=======
 			InsecureSkipVerify: p.configuration.SkipVerify, //nolint:gosec // This is a configurable option, is desirable in some situations and is off by default
->>>>>>> 4db5807b
 		})
 		if err != nil {
 			return nil, err
