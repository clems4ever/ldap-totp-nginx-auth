package authentication

import (
	"errors"
	"fmt"
	"io/ioutil"
	"strings"
	"sync"

	"github.com/asaskevich/govalidator"
	"github.com/simia-tech/crypt"
	"gopkg.in/yaml.v2"

	"github.com/authelia/authelia/internal/configuration/schema"
	"github.com/authelia/authelia/internal/utils"
)

// FileUserProvider is a provider reading details from a file.
type FileUserProvider struct {
	configuration *schema.FileAuthenticationBackendConfiguration
	database      *DatabaseModel
	lock          *sync.Mutex

	// TODO: Remove this. This is only here to temporarily fix the username enumeration security flaw in #949.
	fakeHash string
}

// UserDetailsModel is the model of user details in the file database.
type UserDetailsModel struct {
	HashedPassword string   `yaml:"password" valid:"required"`
	Email          string   `yaml:"email"`
	Groups         []string `yaml:"groups"`
}

// DatabaseModel is the model of users file database.
type DatabaseModel struct {
	Users map[string]UserDetailsModel `yaml:"users" valid:"required"`
}

// NewFileUserProvider creates a new instance of FileUserProvider.
func NewFileUserProvider(configuration *schema.FileAuthenticationBackendConfiguration) *FileUserProvider {
	database, err := readDatabase(configuration.Path)
	if err != nil {
		// Panic since the file does not exist when Authelia is starting.
		panic(err.Error())
	}

	// Early check whether hashed passwords are correct for all users
	err = checkPasswordHashes(database)
	if err != nil {
		panic(err.Error())
	}

	var cryptAlgo CryptAlgo = HashingAlgorithmArgon2id
	// TODO: Remove this. This is only here to temporarily fix the username enumeration security flaw in #949.
	// This generates a hash that should be usable to do a fake CheckUserPassword
<<<<<<< HEAD
	if configuration.Password.Algorithm == "sha512" {
		cryptAlgo = HashingAlgorithmSHA512
=======
	algorithm := configuration.Password.Algorithm
	if configuration.Password.Algorithm == sha512 {
		algorithm = HashingAlgorithmSHA512
>>>>>>> be0cc724
	}
	settings := getCryptSettings(utils.RandomString(configuration.Password.SaltLength, HashingPossibleSaltCharacters),
		cryptAlgo, configuration.Password.Iterations, configuration.Password.Memory*1024, configuration.Password.Parallelism,
		configuration.Password.KeyLength)
	data := crypt.Base64Encoding.EncodeToString([]byte(utils.RandomString(configuration.Password.KeyLength, HashingPossibleSaltCharacters)))
	fakeHash := fmt.Sprintf("%s$%s", settings, data)

	return &FileUserProvider{
		configuration: configuration,
		database:      database,
		lock:          &sync.Mutex{},
		fakeHash:      fakeHash,
	}
}

func checkPasswordHashes(database *DatabaseModel) error {
	for u, v := range database.Users {
		_, err := ParseHash(v.HashedPassword)
		if err != nil {
			return fmt.Errorf("Unable to parse hash of user %s: %s", u, err)
		}
	}
	return nil
}

func readDatabase(path string) (*DatabaseModel, error) {
	content, err := ioutil.ReadFile(path)
	if err != nil {
		return nil, fmt.Errorf("Unable to read database from file %s: %s", path, err)
	}
	db := DatabaseModel{}
	err = yaml.Unmarshal(content, &db)
	if err != nil {
		return nil, fmt.Errorf("Unable to parse database: %s", err)
	}

	ok, err := govalidator.ValidateStruct(db)
	if err != nil {
		return nil, fmt.Errorf("Invalid schema of database: %s", err)
	}

	if !ok {
		return nil, fmt.Errorf("The database format is invalid: %s", err)
	}
	return &db, nil
}

// CheckUserPassword checks if provided password matches for the given user.
func (p *FileUserProvider) CheckUserPassword(username string, password string) (bool, error) {
	if details, ok := p.database.Users[username]; ok {
		hashedPassword := strings.ReplaceAll(details.HashedPassword, "{CRYPT}", "")
		ok, err := CheckPassword(password, hashedPassword)
		if err != nil {
			return false, err
		}
		return ok, nil
	}

	// TODO: Remove this. This is only here to temporarily fix the username enumeration security flaw in #949.
	hashedPassword := strings.ReplaceAll(p.fakeHash, "{CRYPT}", "")
	_, err := CheckPassword(password, hashedPassword)

	return false, err
}

// GetDetails retrieve the groups a user belongs to.
func (p *FileUserProvider) GetDetails(username string) (*UserDetails, error) {
	if details, ok := p.database.Users[username]; ok {
		return &UserDetails{
			Username: username,
			Groups:   details.Groups,
			Emails:   []string{details.Email},
		}, nil
	}
	return nil, fmt.Errorf("User '%s' does not exist in database", username)
}

// UpdatePassword update the password of the given user.
func (p *FileUserProvider) UpdatePassword(username string, newPassword string) error {
	details, ok := p.database.Users[username]
	if !ok {
		return fmt.Errorf("User '%s' does not exist in database", username)
	}

	var algorithm CryptAlgo
	if p.configuration.Password.Algorithm == "argon2id" {
		algorithm = HashingAlgorithmArgon2id
	} else if p.configuration.Password.Algorithm == sha512 {
		algorithm = HashingAlgorithmSHA512
	} else {
		return errors.New("Invalid algorithm in configuration. It should be `argon2id` or `sha512`")
	}

	hash, err := HashPassword(
		newPassword, "", algorithm, p.configuration.Password.Iterations,
		p.configuration.Password.Memory*1024, p.configuration.Password.Parallelism,
		p.configuration.Password.KeyLength, p.configuration.Password.SaltLength)

	if err != nil {
		return err
	}
	details.HashedPassword = hash
	p.lock.Lock()
	p.database.Users[username] = details

	b, err := yaml.Marshal(p.database)
	if err != nil {
		p.lock.Unlock()
		return err
	}
	err = ioutil.WriteFile(p.configuration.Path, b, 0644)
	p.lock.Unlock()
	return err
}<|MERGE_RESOLUTION|>--- conflicted
+++ resolved
@@ -54,14 +54,8 @@
 	var cryptAlgo CryptAlgo = HashingAlgorithmArgon2id
 	// TODO: Remove this. This is only here to temporarily fix the username enumeration security flaw in #949.
 	// This generates a hash that should be usable to do a fake CheckUserPassword
-<<<<<<< HEAD
 	if configuration.Password.Algorithm == "sha512" {
 		cryptAlgo = HashingAlgorithmSHA512
-=======
-	algorithm := configuration.Password.Algorithm
-	if configuration.Password.Algorithm == sha512 {
-		algorithm = HashingAlgorithmSHA512
->>>>>>> be0cc724
 	}
 	settings := getCryptSettings(utils.RandomString(configuration.Password.SaltLength, HashingPossibleSaltCharacters),
 		cryptAlgo, configuration.Password.Iterations, configuration.Password.Memory*1024, configuration.Password.Parallelism,
