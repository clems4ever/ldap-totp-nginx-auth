--- conflicted
+++ resolved
@@ -175,12 +175,8 @@
 		p.lock.Unlock()
 		return err
 	}
-<<<<<<< HEAD
 
-	err = ioutil.WriteFile(p.configuration.Path, b, 0644)
-=======
 	err = ioutil.WriteFile(p.configuration.Path, b, 0644) //nolint:gosec // Fixed in future PR.
->>>>>>> c13196a8
 	p.lock.Unlock()
 
 	return err
