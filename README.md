--- conflicted
+++ resolved
@@ -50,19 +50,12 @@
 
 Here is the list of the main available features:
 
-<<<<<<< HEAD
 * Several second factor methods:
-  * **[Security Key (U2F)](https://docs.authelia.com/features/2fa/security-key)** with [Yubikey].
-  * **[Time-based One-Time password](https://docs.authelia.com/features/2fa/one-time-password)** with [Google Authenticator].
-  * **[Mobile Push Notifications](https://docs.authelia.com/features/2fa/push-notifications)** with [Duo](https://duo.com/).
-=======
-* Several kind of second factor:
   * **[Security Key (U2F)](https://www.authelia.com/docs/features/2fa/security-key)** with [Yubikey].
   * **[Time-based One-Time password](https://www.authelia.com/docs/features/2fa/one-time-password)** 
     with [Google Authenticator].
   * **[Mobile Push Notifications](https://www.authelia.com/docs/features/2fa/push-notifications)** 
     with [Duo](https://duo.com/).
->>>>>>> 1a385947
 * Password reset with identity verification using email confirmation.
 * Single-factor only authentication method available.
 * Access restriction after too many authentication attempts.
