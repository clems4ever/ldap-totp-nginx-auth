package main

import (
	"fmt"
	"os"

	"github.com/sirupsen/logrus"
	"github.com/spf13/cobra"

	"github.com/authelia/authelia/internal/authentication"
	"github.com/authelia/authelia/internal/authorization"
	"github.com/authelia/authelia/internal/commands"
	"github.com/authelia/authelia/internal/configuration"
	"github.com/authelia/authelia/internal/logging"
	"github.com/authelia/authelia/internal/middlewares"
	"github.com/authelia/authelia/internal/notification"
	"github.com/authelia/authelia/internal/regulation"
	"github.com/authelia/authelia/internal/server"
	"github.com/authelia/authelia/internal/session"
	"github.com/authelia/authelia/internal/storage"
	"github.com/authelia/authelia/internal/utils"
)

var configPathFlag string

//nolint:gocyclo // TODO: Consider refactoring/simplifying, time permitting.
func startServer() {
	config, errs := configuration.Read(configPathFlag)

	if len(errs) > 0 {
		for _, err := range errs {
			logging.Logger().Error(err)
		}

		os.Exit(1)
	}

<<<<<<< HEAD
	if err := logging.InitializeLogger(config.LogFormat, config.LogFilePath); err != nil {
		log.Fatalf("Cannot initialize logger: %v", err)
=======
	if err := logging.InitializeLogger(config.LogFilePath); err != nil {
		logging.Logger().Fatalf("Cannot initialize logger: %v", err)
>>>>>>> 774c1c02
	}

	switch config.LogLevel {
	case "info":
		logging.Logger().Info("Logging severity set to info")
		logging.SetLevel(logrus.InfoLevel)
	case "debug":
		logging.Logger().Info("Logging severity set to debug")
		logging.SetLevel(logrus.DebugLevel)
	case "trace":
		logging.Logger().Info("Logging severity set to trace")
		logging.SetLevel(logrus.TraceLevel)
	}

	if os.Getenv("ENVIRONMENT") == "dev" {
		logging.Logger().Info("===> Authelia is running in development mode. <===")
	}

	var userProvider authentication.UserProvider

	switch {
	case config.AuthenticationBackend.File != nil:
		userProvider = authentication.NewFileUserProvider(config.AuthenticationBackend.File)
	case config.AuthenticationBackend.Ldap != nil:
		userProvider = authentication.NewLDAPUserProvider(*config.AuthenticationBackend.Ldap)
	default:
		logging.Logger().Fatalf("Unrecognized authentication backend")
	}

	var storageProvider storage.Provider

	switch {
	case config.Storage.PostgreSQL != nil:
		storageProvider = storage.NewPostgreSQLProvider(*config.Storage.PostgreSQL)
	case config.Storage.MySQL != nil:
		storageProvider = storage.NewMySQLProvider(*config.Storage.MySQL)
	case config.Storage.Local != nil:
		storageProvider = storage.NewSQLiteProvider(config.Storage.Local.Path)
	default:
		logging.Logger().Fatalf("Unrecognized storage backend")
	}

	var notifier notification.Notifier

	switch {
	case config.Notifier.SMTP != nil:
		notifier = notification.NewSMTPNotifier(*config.Notifier.SMTP)
	case config.Notifier.FileSystem != nil:
		notifier = notification.NewFileNotifier(*config.Notifier.FileSystem)
	default:
		logging.Logger().Fatalf("Unrecognized notifier")
	}

	if !config.Notifier.DisableStartupCheck {
		_, err := notifier.StartupCheck()
		if err != nil {
			logging.Logger().Fatalf("Error during notifier startup check: %s", err)
		}
	}

	clock := utils.RealClock{}
	authorizer := authorization.NewAuthorizer(config.AccessControl)
	sessionProvider := session.NewProvider(config.Session)
	regulator := regulation.NewRegulator(config.Regulation, storageProvider, clock)

	providers := middlewares.Providers{
		Authorizer:      authorizer,
		UserProvider:    userProvider,
		Regulator:       regulator,
		StorageProvider: storageProvider,
		Notifier:        notifier,
		SessionProvider: sessionProvider,
	}
	server.StartServer(*config, providers)
}

func main() {
	rootCmd := &cobra.Command{
		Use: "authelia",
		Run: func(cmd *cobra.Command, args []string) {
			startServer()
		},
	}

	rootCmd.Flags().StringVar(&configPathFlag, "config", "", "Configuration file")

	versionCmd := &cobra.Command{
		Use:   "version",
		Short: "Show the version of Authelia",
		Run: func(cmd *cobra.Command, args []string) {
			fmt.Printf("Authelia version %s, build %s\n", BuildTag, BuildCommit)
		},
	}

	rootCmd.AddCommand(versionCmd, commands.HashPasswordCmd,
		commands.ValidateConfigCmd, commands.CertificatesCmd)

	if err := rootCmd.Execute(); err != nil {
		logging.Logger().Fatal(err)
	}
}<|MERGE_RESOLUTION|>--- conflicted
+++ resolved
@@ -35,13 +35,8 @@
 		os.Exit(1)
 	}
 
-<<<<<<< HEAD
 	if err := logging.InitializeLogger(config.LogFormat, config.LogFilePath); err != nil {
-		log.Fatalf("Cannot initialize logger: %v", err)
-=======
-	if err := logging.InitializeLogger(config.LogFilePath); err != nil {
 		logging.Logger().Fatalf("Cannot initialize logger: %v", err)
->>>>>>> 774c1c02
 	}
 
 	switch config.LogLevel {
